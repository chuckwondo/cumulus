# Changelog
All notable changes to this project will be documented in this file.

The format is based on [Keep a Changelog](http://keepachangelog.com/en/1.0.0/)
and this project adheres to [Semantic Versioning](http://semver.org/spec/v2.0.0.html).

## [Unreleased]
<<<<<<< HEAD

### Added
- **CUMULUS-470** In-region S3 Policy lambda added to API to update bucket policy for in-region access. 

## [v1.5.0]
=======
## [v1.5.1] - 2018-04-23
### Fixed
- add the missing dist folder to the hello-world task
- disable uglifyjs on the built version of the pdr-status-check (read: https://github.com/webpack-contrib/uglifyjs-webpack-plugin/issues/264)

## [v1.5.0] - 2018-04-23
>>>>>>> f29efcc1
### Changed
- Removed babel from all tasks and packages and increased minimum node requirements to version 8.10
- Lambda functions created by @cumulus/deployment will use node8.10 by default
- Moved [cumulus-integration-tests](https://github.com/cumulus-nasa/cumulus-integration-tests) to the `example` folder CUMULUS-512
- Streamlined all packages dependencies (e.g. remove redundant dependencies and make sure versions are the same across packages)
- **CUMULUS-352:** Update Cumulus Elasticsearch indices to use [index aliases](https://www.elastic.co/guide/en/elasticsearch/reference/current/indices-aliases.html).
- **CUMULUS-519:** ECS tasks are no longer restarted after each CF deployment unless `ecs.restartTasksOnDeploy` is set to true
- **CUMULUS-298:** Updated log filterPattern to include all CloudWatch logs in ElasticSearch
- **CUMULUS-518:** Updates to the SyncGranule config schema
  - `granuleIdExtraction` is no longer a property
  - `process` is now an optional property
  - `provider_path` is no longer a property

### Fixed
- **CUMULUS-455 "Kes deployments using only an updated message adapter do not get automatically deployed"**
  - prepended the hash value of cumulus-message-adapter.zip file to the zip file name of lambda which uses message adapter.
  - the lambda function will be redeployed when message adapter or lambda function are updated
- Fixed a bug in the bootstrap lambda function where it stuck during update process
- Fixed a bug where the sf-sns-report task did not return the payload of the incoming message as the output of the task [CUMULUS-441]

### Added
- **CUMULUS-352:** Add reindex CLI to the API package.
- **CUMULUS-465:** Added mock http/ftp/sftp servers to the integration tests
- Added a `delete` method to the `@common/CollectionConfigStore` class
- **CUMULUS-467 "@cumulus/integration-tests or cumulus-integration-tests should seed provider and collection in deployed DynamoDB"**
  - `example` integration-tests populates providers and collections to database
  - `example` workflow messages are populated from workflow templates in s3, provider and collection information in database, and input payloads.  Input templates are removed.
  - added `https` protocol to provider schema

## [v1.4.1] - 2018-04-11

### Fixed
- Sync-granule install

## [v1.4.0] - 2018-04-09

### Fixed
- **CUMULUS-392 "queue-granules not returning the sfn-execution-arns queued"**
  - updated queue-granules to return the sfn-execution-arns queued and pdr if exists.
  - added pdr to ingest message meta.pdr instead of payload, so the pdr information doesn't get lost in the ingest workflow, and ingested granule in elasticsearch has pdr name.
  - fixed sf-sns-report schema, remove the invalid part
  - fixed pdr-status-check schema, the failed execution contains arn and reason
- **CUMULUS-206** make sure homepage and repository urls exist in package.json files of tasks and packages

### Added
- Example folder with a cumulus deployment example

### Changed
- [CUMULUS-450](https://bugs.earthdata.nasa.gov/browse/CUMULUS-450) - Updated
  the config schema of the **queue-granules** task
  - The config no longer takes a "collection" property
  - The config now takes an "internalBucket" property
  - The config now takes a "stackName" property
- [CUMULUS-450](https://bugs.earthdata.nasa.gov/browse/CUMULUS-450) - Updated
  the config schema of the **parse-pdr** task
  - The config no longer takes a "collection" property
  - The "stack", "provider", and "bucket" config properties are now
    required
- **CUMULUS-469** Added a lambda to the API package to prototype creating an S3 bucket policy for direct, in-region S3 access for the prototype bucket

### Removed
- Removed the `findTmpTestDataDirectory()` function from
  `@cumulus/common/test-utils`

### Fixed
- [CUMULUS-450](https://bugs.earthdata.nasa.gov/browse/CUMULUS-450)
  - The **queue-granules** task now enqueues a **sync-granule** task with the
    correct collection config for that granule based on the granule's
    data-type. It had previously been using the collection config from the
    config of the **queue-granules** task, which was a problem if the granules
    being queued belonged to different data-types.
  - The **parse-pdr** task now handles the case where a PDR contains granules
    with different data types, and uses the correct granuleIdExtraction for
    each granule.

### Added
- **CUMULUS-448** Add code coverage checking using [nyc](https://github.com/istanbuljs/nyc).

## [v1.3.0] - 2018-03-29

### Deprecated
- discover-s3-granules is deprecated. The functionality is provided by the discover-granules task
### Fixed
- **CUMULUS-331:** Fix aws.downloadS3File to handle non-existent key
- Using test ftp provider for discover-granules testing [CUMULUS-427]
- **CUMULUS-304: "Add AWS API throttling to pdr-status-check task"** Added concurrency limit on SFN API calls.  The default concurrency is 10 and is configurable through Lambda environment variable CONCURRENCY.
- **CUMULUS-414: "Schema validation not being performed on many tasks"** revised npm build scripts of tasks that use cumulus-message-adapter to place schema directories into dist directories.
- **CUMULUS-301:** Update all tests to use test-data package for testing data.
- **CUMULUS-271: "Empty response body from rules PUT endpoint"** Added the updated rule to response body.
- Increased memory allotment for `CustomBootstrap` lambda function. Resolves failed deployments where `CustomBootstrap` lambda function was failing with error `Process exited before completing request`. This was causing deployments to stall, fail to update and fail to rollback. This error is thrown when the lambda function tries to use more memory than it is allotted.
- Cumulus repository folders structure updated:
  - removed the `cumulus` folder altogether
  - moved `cumulus/tasks` to `tasks` folder at the root level
  - moved the tasks that are not converted to use CMA to `tasks/.not_CMA_compliant`
  - updated paths where necessary

### Added
- `@cumulus/integration-tests` - Added support for testing the output of an ECS activity as well as a Lambda function.

## [v1.2.0] - 2018-03-20

### Fixed
- Update vulnerable npm packages [CUMULUS-425]
- `@cumulus/api`: `kinesis-consumer.js` uses `sf-scheduler.js#schedule` instead of placing a message directly on the `startSF` SQS queue. This is a fix for [CUMULUS-359](https://bugs.earthdata.nasa.gov/browse/CUMULUS-359) because `sf-scheduler.js#schedule` looks up the provider and collection data in DynamoDB and adds it to the `meta` object of the enqueued message payload.
- `@cumulus/api`: `kinesis-consumer.js` catches and logs errors instead of doing an error callback. Before this change, `kinesis-consumer` was failing to process new records when an existing record caused an error because it would call back with an error and stop processing additional records. It keeps trying to process the record causing the error because it's "position" in the stream is unchanged. Catching and logging the errors is part 1 of the fix. Proposed part 2 is to enqueue the error and the message on a "dead-letter" queue so it can be processed later ([CUMULUS-413](https://bugs.earthdata.nasa.gov/browse/CUMULUS-413)).
- **CUMULUS-260: "PDR page on dashboard only shows zeros."** The PDR stats in LPDAAC are all 0s, even if the dashboard has been fixed to retrieve the correct fields.  The current version of pdr-status-check has a few issues.
  - pdr is not included in the input/output schema.  It's available from the input event.  So the pdr status and stats are not updated when the ParsePdr workflow is complete.  Adding the pdr to the input/output of the task will fix this.
  - pdr-status-check doesn't update pdr stats which prevent the real time pdr progress from showing up in the dashboard. To solve this, added lambda function sf-sns-report which is copied from @cumulus/api/lambdas/sf-sns-broadcast with modification, sf-sns-report can be used to report step function status anywhere inside a step function.  So add step sf-sns-report after each pdr-status-check, we will get the PDR status progress at real time.
  - It's possible an execution is still in the queue and doesn't exist in sfn yet.  Added code to handle 'ExecutionDoesNotExist' error when checking the execution status.
- Fixed `aws.cloudwatchevents()` typo in `packages/ingest/aws.js`. This typo was the root cause of the error: `Error: Could not process scheduled_ingest, Error: : aws.cloudwatchevents is not a constructor` seen when trying to update a rule.


### Removed

- `@cumulus/ingest/aws`: Remove queueWorkflowMessage which is no longer being used by `@cumulus/api`'s `kinesis-consumer.js`.

## [v1.1.4] - 2018-03-15

### Added
- added flag `useList` to parse-pdr [CUMULUS-404]

### Fixed

- Pass encrypted password to the ApiGranule Lambda function [CUMULUS-424]


## [v1.1.3] - 2018-03-14
### Fixed
- Changed @cumulus/deployment package install behavior. The build process will happen after installation

## [v1.1.2] - 2018-03-14

### Added
- added tools to @cumulus/integration-tests for local integration testing
- added end to end testing for discovering and parsing of PDRs
- `yarn e2e` command is available for end to end testing
### Fixed

- **CUMULUS-326: "Occasionally encounter "Too Many Requests" on deployment"** The api gateway calls will handle throttling errors
- **CUMULUS-175: "Dashboard providers not in sync with AWS providers."** The root cause of this bug - DynamoDB operations not showing up in Elasticsearch - was shared by collections and rules. The fix was to update providers', collections' and rules; POST, PUT and DELETE endpoints to operate on DynamoDB and using DynamoDB streams to update Elasticsearch. The following packages were made:
  - `@cumulus/deployment` deploys DynamoDB streams for the Collections, Providers and Rules tables as well as a new lambda function called `dbIndexer`. The `dbIndexer` lambda has an event source mapping which listens to each of the DynamoDB streams. The dbIndexer lambda receives events referencing operations on the DynamoDB table and updates the elasticsearch cluster accordingly.
  - The `@cumulus/api` endpoints for collections, providers and rules _only_ query DynamoDB, with the exception of LIST endpoints and the collections' GET endpoint.

### Updated
- Broke up `kes.override.js` of @cumulus/deployment to multiple modules and moved to a new location
- Expanded @cumulus/deployment test coverage
- all tasks were updated to use cumulus-message-adapter-js 1.0.1
- added build process to integration-tests package to babelify it before publication
- Update @cumulus/integration-tests lambda.js `getLambdaOutput` to return the entire lambda output. Previously `getLambdaOutput` returned only the payload.

## [v1.1.1] - 2018-03-08

### Removed
- Unused queue lambda in api/lambdas [CUMULUS-359]

### Fixed
- Kinesis message content is passed to the triggered workflow [CUMULUS-359]
- Kinesis message queues a workflow message and does not write to rules table [CUMULUS-359]

## [v1.1.0] - 2018-03-05

### Added

- Added a `jlog` function to `common/test-utils` to aid in test debugging
- Integration test package with command line tool [CUMULUS-200] by @laurenfrederick
- Test for FTP `useList` flag [CUMULUS-334] by @kkelly51

### Updated
- The `queue-pdrs` task now uses the [cumulus-message-adapter-js](https://github.com/cumulus-nasa/cumulus-message-adapter-js)
  library
- Updated the `queue-pdrs` JSON schemas
- The test-utils schema validation functions now throw an error if validation
  fails
- The `queue-granules` task now uses the [cumulus-message-adapter-js](https://github.com/cumulus-nasa/cumulus-message-adapter-js)
  library
- Updated the `queue-granules` JSON schemas

### Removed
- Removed the `getSfnExecutionByName` function from `common/aws`
- Removed the `getGranuleStatus` function from `common/aws`

## [v1.0.1] - 2018-02-27

### Added
- More tests for discover-pdrs, dicover-granules by @yjpa7145
- Schema validation utility for tests by @yjpa7145

### Changed
- Fix an FTP listing bug for servers that do not support STAT [CUMULUS-334] by @kkelly51

## [v1.0.0] - 2018-02-23

[Unreleased]: https://github.com/cumulus-nasa/cumulus/compare/v1.5.1...HEAD
[v1.5.1]: https://github.com/cumulus-nasa/cumulus/compare/v1.5.0...v1.5.1
[v1.5.0]: https://github.com/cumulus-nasa/cumulus/compare/v1.4.1...v1.5.0
[v1.4.1]: https://github.com/cumulus-nasa/cumulus/compare/v1.4.0...v1.4.1
[v1.4.0]: https://github.com/cumulus-nasa/cumulus/compare/v1.3.0...v1.4.0
[v1.3.0]: https://github.com/cumulus-nasa/cumulus/compare/v1.2.0...v1.3.0
[v1.2.0]: https://github.com/cumulus-nasa/cumulus/compare/v1.1.4...v1.2.0
[v1.1.4]: https://github.com/cumulus-nasa/cumulus/compare/v1.1.3...v1.1.4
[v1.1.3]: https://github.com/cumulus-nasa/cumulus/compare/v1.1.2...v1.1.3
[v1.1.2]: https://github.com/cumulus-nasa/cumulus/compare/v1.1.1...v1.1.2
[v1.1.1]: https://github.com/cumulus-nasa/cumulus/compare/v1.0.1...v1.1.1
[v1.1.0]: https://github.com/cumulus-nasa/cumulus/compare/v1.0.1...v1.1.0
[v1.0.1]: https://github.com/cumulus-nasa/cumulus/compare/v1.0.0...v1.0.1
[v1.0.0]: https://github.com/cumulus-nasa/cumulus/compare/pre-v1-release...v1.0.0<|MERGE_RESOLUTION|>--- conflicted
+++ resolved
@@ -5,20 +5,16 @@
 and this project adheres to [Semantic Versioning](http://semver.org/spec/v2.0.0.html).
 
 ## [Unreleased]
-<<<<<<< HEAD
 
 ### Added
 - **CUMULUS-470** In-region S3 Policy lambda added to API to update bucket policy for in-region access. 
 
-## [v1.5.0]
-=======
 ## [v1.5.1] - 2018-04-23
 ### Fixed
 - add the missing dist folder to the hello-world task
 - disable uglifyjs on the built version of the pdr-status-check (read: https://github.com/webpack-contrib/uglifyjs-webpack-plugin/issues/264)
 
 ## [v1.5.0] - 2018-04-23
->>>>>>> f29efcc1
 ### Changed
 - Removed babel from all tasks and packages and increased minimum node requirements to version 8.10
 - Lambda functions created by @cumulus/deployment will use node8.10 by default
