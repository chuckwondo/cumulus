--- conflicted
+++ resolved
@@ -6,18 +6,12 @@
 
 ## [Unreleased]
 
-<<<<<<< HEAD
-## [v1.18.0] 2020-02-03
-=======
 ### Fixed
 
 - **CUMULUS-1740** - `cumulus_meta.workflow_start_time` is now set in Cumulus
   messages
 
-- **CUMULUS-1698**
-  - Change variable `saml_launchpad_metadata_path` to `saml_launchpad_metadata_url` in the `tf-modules/cumulus` Terraform module.
-  - Updated `@cumulus/api/launchpadSaml` to download launchpad IDP metadata from configured location when the metadata in s3 is not valid, and to work with updated IDP metadata and SAML response.
->>>>>>> e1c8b647
+## [v1.18.0] 2020-02-03
 
 ### BREAKING CHANGES
 
