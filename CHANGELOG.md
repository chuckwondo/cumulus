--- conflicted
+++ resolved
@@ -8,6 +8,10 @@
 
 ### Added
 - **CUMULUS-448** Add code coverage checking using [nyc](https://github.com/istanbuljs/nyc).
+- **CUMULUS-352:** Add reindex CLI to the API package.
+
+### Changed 
+- **CUMULUS-352:** Update Cumulus Elasticsearch indices to use [index aliases](https://www.elastic.co/guide/en/elasticsearch/reference/current/indices-aliases.html). 
 
 ## [v1.3.0] - 2018-03-29
 
@@ -28,15 +32,7 @@
   - updated paths where necessary
 
 ### Added
-<<<<<<< HEAD
-- `@cumulus/integration-tests` supports testing the output of an activity-type step in addition to a lambda-type step.
-- **CUMULUS-352:** Add reindex CLI to the API package
-
-### Changed 
-- **CUMULUS-352:** Update Cumulus Elasticsearch indices to use [index aliases](https://www.elastic.co/guide/en/elasticsearch/reference/current/indices-aliases.html). 
-=======
 - `@cumulus/integration-tests` - Added support for testing the output of an ECS activity as well as a Lambda function.
->>>>>>> 90a5d80a
 
 ## [v1.2.0] - 2018-03-20
 
