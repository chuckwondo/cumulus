--- conflicted
+++ resolved
@@ -6,7 +6,13 @@
 
 ## [Unreleased]
 
-<<<<<<< HEAD
+### BREAKING CHANGES
+- **CUMULUS-1629**
+  - Updates discover granules to respect/utilize collection duplicateHandling configuration such that
+    - skip:               Duplicates will be filtered from the granule list
+    - error:              Duplicates encountered will result in step failure
+    - replace, version:   Duplicates will be ignored
+
 ### Added
 
 - **CUMULUS-1629**`
@@ -17,7 +23,7 @@
 
 - **CUMULUS-1629**
   - Deprecate `granulesApi`, `rulesApi`, `emsApi`, `executionsAPI` from `@cumulus/integration-test` in favor code moved to `@cumulus/api-client`
-=======
+
 ### Removed
 
 - **CUMULUS-1799**
@@ -43,15 +49,8 @@
   - Removed `@cumulus/ingest/aws/StepFunction` class
 
 ## [v1.20.0] 2020-03-12
->>>>>>> 38b541db
 
 ### BREAKING CHANGES
-
-- **CUMULUS-1629**
-  - Updates discover granules to respect/utilize collection duplicateHandling configuration such that
-    - skip:               Duplicates will be filtered from the granule list
-    - error:              Duplicates encountered will result in step failure
-    - replace, version:   Duplicates will be ignored
 
 - **CUMULUS-1714**
   - Changed the format of the message sent to the granule SNS Topic. Message includes the granule record under `record` and the type of event under `event`. Messages with `deleted` events will have the record that was deleted with a `deletedAt` timestamp. Options for `event` are `Create | Update | Delete`
