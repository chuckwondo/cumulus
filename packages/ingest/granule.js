--- conflicted
+++ resolved
@@ -355,24 +355,11 @@
 class FtpDiscoverGranules extends ftpMixin(baseProtocol(Discover)) {}
 
 /**
-<<<<<<< HEAD
-=======
- * A class for discovering granules using FTP and queueing them to SQS.
- */
-class FtpDiscoverAndQueueGranules extends ftpMixin(baseProtocol(DiscoverAndQueue)) {}
-
-/**
- * A class for discovering granules using s3
- */
-class S3DiscoverGranules extends s3Mixin(Discover) {}
-
-/**
- * A class for discovering granules using s3 and queueing them to SQS.
- */
-class S3DiscoverAndQueueGranules extends s3Mixin(DiscoverAndQueue) {}
-
-/**
->>>>>>> 154b7664
+ * A class for discovering granules using S3.
+ */
+class S3DiscoverGranules extends s3Mixin(baseProtocol(Discover)) {}
+
+/**
  * Ingest Granule from an FTP endpoint.
  */
 class FtpGranule extends ftpMixin(baseProtocol(Granule)) {}
@@ -390,18 +377,13 @@
 /**
  * Ingest Granule from an s3 endpoint.
  */
-class S3Granule extends s3Mixin(Granule) {}
+class S3Granule extends s3Mixin(baseProtocol(Granule)) {}
 
 /**
 * Select a class for discovering or ingesting granules based on protocol
 *
 * @param {string} type -`discover` or `ingest`
-<<<<<<< HEAD
-* @param {string} protocol -`sftp`, `ftp`, or `http`
-=======
 * @param {string} protocol -`sftp`, `ftp`, `http` or `s3`
-* @param {boolean} q - set to `true` to queue granules
->>>>>>> 154b7664
 * @returns {function} - a constructor to create a granule discovery object
 **/
 function selector(type, protocol) {
@@ -413,13 +395,9 @@
         return FtpDiscoverGranules;
       case 'http':
       case 'https':
-<<<<<<< HEAD
         return HttpDiscoverGranules;
-=======
-        return q ? HttpDiscoverAndQueueGranules : HttpDiscoverGranules;
       case 's3':
-        return q ? S3DiscoverAndQueueGranules : S3DiscoverGranules;
->>>>>>> 154b7664
+        return S3DiscoverGranules;
       default:
         throw new Error(`Protocol ${protocol} is not supported.`);
     }
@@ -443,18 +421,11 @@
 }
 
 module.exports.selector = selector;
+module.exports.FtpDiscoverGranules = FtpDiscoverGranules;
+module.exports.FtpGranule = FtpGranule;
+module.exports.HttpDiscoverGranules = HttpDiscoverGranules;
 module.exports.HttpGranule = HttpGranule;
-module.exports.FtpGranule = FtpGranule;
-module.exports.SftpGranule = SftpGranule;
 module.exports.S3Granule = S3Granule;
+module.exports.S3DiscoverGranules = S3DiscoverGranules;
 module.exports.SftpDiscoverGranules = SftpDiscoverGranules;
-module.exports.FtpDiscoverGranules = FtpDiscoverGranules;
-<<<<<<< HEAD
-module.exports.HttpDiscoverGranules = HttpDiscoverGranules;
-=======
-module.exports.FtpDiscoverAndQueueGranules = FtpDiscoverAndQueueGranules;
-module.exports.HttpDiscoverGranules = HttpDiscoverGranules;
-module.exports.HttpDiscoverAndQueueGranules = HttpDiscoverAndQueueGranules;
-module.exports.S3DiscoverGranules = S3DiscoverGranules;
-module.exports.S3DiscoverAndQueueGranules = S3DiscoverAndQueueGranules;
->>>>>>> 154b7664
+module.exports.SftpGranule = SftpGranule;