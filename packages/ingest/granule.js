--- conflicted
+++ resolved
@@ -725,7 +725,6 @@
         Key: file.filepath
       };
     }
-<<<<<<< HEAD
     else if (file.bucket && file.key) {
       source = {
         Bucket: file.bucket,
@@ -734,10 +733,6 @@
     }
     else if (file.filename) {
       source = aws.parseS3Uri(file.filename);
-=======
-    else {
-      throw new Error(`Unable to determine location of file: ${JSON.stringify(file)}`);
->>>>>>> fd51cea1
     }
     else {
       throw new Error(`Unable to determine location of file: ${JSON.stringify(file)}`);
@@ -790,7 +785,6 @@
       fileBucket = file.bucket;
       fileKey = file.filepath;
     }
-<<<<<<< HEAD
     else if (file.bucket && file.key) {
       fileBucket = file.bucket;
       fileKey = file.key;
@@ -799,10 +793,6 @@
       const parsed = aws.parseS3Uri(file.filename);
       fileBucket = parsed.Bucket;
       fileKey = parsed.Key;
-=======
-    else {
-      throw new Error(`Unable to determine location of file: ${JSON.stringify(file)}`);
->>>>>>> fd51cea1
     }
     else {
       throw new Error(`Unable to determine location of file: ${JSON.stringify(file)}`);
