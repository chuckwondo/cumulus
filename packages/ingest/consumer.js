'use strict';

const log = require('@cumulus/common/log');
const { receiveSQSMessages, deleteSQSMessage } = require('@cumulus/common/aws');

class Consume {
  constructor(queueUrl, messageLimit = 1, timeLimit = 90) {
    this.queueUrl = queueUrl;
    this.messageLimit = messageLimit;
    this.timeLimit = timeLimit * 100;
    this.now = Date.now();
    this.endConsume = false;
  }

  async processMessage(message, fn) {
    try {
      await fn(message);
      await deleteSQSMessage(this.queueUrl, message.ReceiptHandle);
    }
    catch (e) {
      log.error(e);
    }
  }

  async processMessages(fn, messageLimit) {
    let counter = 0;
    let remainingMessageLimit = messageLimit;
    const originalMessageLimit = remainingMessageLimit;

    while (!this.endConsume) {
<<<<<<< HEAD
      // eslint-disable-next-line no-await-in-loop
      const messages = await receiveSQSMessages(this.queueUrl, remainingMessageLimit);
=======
      const messages = await receiveSQSMessages(this.queueUrl, {numOfMessages: messageLimit});
>>>>>>> 95f3066e
      counter += messages.length;

      if (messages.length > 0) {
        const processes = messages.map((message) => this.processMessage(message, fn));
        // eslint-disable-next-line no-await-in-loop
        await Promise.all(processes);
      }

      // if the function is running for more than the timeLimit, stop it
      const timeElapsed = (Date.now() - this.now);
      if (timeElapsed > this.timeLimit || counter >= originalMessageLimit) {
        this.endConsume = true;
      }
      // Only request up to the original messageLimit messages on subsequent calls to
      // `receiveSQSMessages`
      remainingMessageLimit -= messages.length;
    }

    return counter;
  }

  async read(fn) {
    // a get around for 10 messages at a time limit of sqs
    let messageLimit = this.messageLimit;

    let sum;
    if (messageLimit > 40) {
      throw new Error('Message limit must be less than 40');
    }
    else if (messageLimit > 10) {
      const jobs = [];
      while (messageLimit > 10) {
        jobs.push(this.processMessages(fn, 10));
        messageLimit -= 10;
      }

      if (messageLimit > 0) {
        jobs.push(this.processMessages(fn, messageLimit));
      }

      const results = await Promise.all(jobs);
      sum = results.reduce((s, v) => s + v, 0);
    }

    sum = await this.processMessages(fn, messageLimit);

    log.info(`${sum} messages processed from ${this.queueUrl}`);
    return sum;
  }
}

module.exports.Consume = Consume;<|MERGE_RESOLUTION|>--- conflicted
+++ resolved
@@ -27,18 +27,17 @@
     let remainingMessageLimit = messageLimit;
     const originalMessageLimit = remainingMessageLimit;
 
+    // eslint-disable no-await-in-loop
     while (!this.endConsume) {
-<<<<<<< HEAD
-      // eslint-disable-next-line no-await-in-loop
-      const messages = await receiveSQSMessages(this.queueUrl, remainingMessageLimit);
-=======
-      const messages = await receiveSQSMessages(this.queueUrl, {numOfMessages: messageLimit});
->>>>>>> 95f3066e
+
+      const messages = await receiveSQSMessages(
+        this.queueUrl,
+        { numOfMessages: messageLimit }
+      );
       counter += messages.length;
 
       if (messages.length > 0) {
         const processes = messages.map((message) => this.processMessage(message, fn));
-        // eslint-disable-next-line no-await-in-loop
         await Promise.all(processes);
       }
 
@@ -51,6 +50,7 @@
       // `receiveSQSMessages`
       remainingMessageLimit -= messages.length;
     }
+    // eslint-enable no-await-in-loop
 
     return counter;
   }
