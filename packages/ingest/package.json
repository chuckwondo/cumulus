{
  "name": "@cumulus/ingest",
  "version": "1.9.1",
  "description": "Ingest utilities",
  "engines": {
    "node": ">=8.10.0"
  },
  "scripts": {
    "test": "ava",
    "test-coverage": "nyc ava",
    "build": "echo 'do nothing'"
  },
  "publishConfig": {
    "access": "public"
  },
  "ava": {
    "files": "test"
  },
  "nyc": {
    "exclude": [
      "test"
    ]
  },
  "keywords": [
    "GIBS",
    "CUMULUS",
    "NASA"
  ],
  "homepage": "https://github.com/nasa/cumulus/tree/master/packages/ingest",
  "repository": {
    "type": "git",
    "url": "https://github.com/nasa/cumulus"
  },
  "author": "Cumulus Authors",
  "license": "Apache-2.0",
  "dependencies": {
<<<<<<< HEAD
    "@cumulus/api": "^1.9.0",
    "@cumulus/cmrjs": "^1.9.0",
    "@cumulus/common": "^1.9.0",
    "@cumulus/pvl": "^1.9.0",
    "@cumulus/test-data": "^1.9.0",
=======
    "@cumulus/common": "^1.9.1",
    "@cumulus/pvl": "^1.9.1",
    "@cumulus/test-data": "^1.9.1",
>>>>>>> 57d27919
    "aws-sdk": "^2.238.1",
    "cksum": "^1.3.0",
    "depd": "^1.1.2",
    "encodeurl": "^1.0.2",
    "fs-extra": "^5.0.0",
    "got": "^8.3.0",
    "jsftp": "^2.0.0",
    "json-loader": "~0.5.7",
    "lodash.clonedeep": "^4.5.0",
    "lodash.get": "^4.4.2",
    "lodash.groupby": "^4.6.0",
    "lodash.identity": "^3.0.0",
    "lodash.omit": "^4.5.0",
    "lodash": "^4.17.5",
    "mkdirp": "^0.5.1",
    "moment": "^2.22.1",
    "node-forge": "^0.7.1",
    "pino": "^4.7.1",
    "pump": "^3.0.0",
    "simplecrawler": "^1.1.4",
    "ssh2": "^0.5.5",
    "url-join": "^1.0.0",
    "uuid": "^3.2.1",
    "xml2js": "^0.4.17"
  },
  "devDependencies": {
<<<<<<< HEAD
    "@cumulus/test-data": "^1.9.0",
=======
    "@cumulus/cmrjs": "^1.9.1",
    "@cumulus/test-data": "^1.9.1",
>>>>>>> 57d27919
    "ava": "^0.25.0",
    "nyc": "^11.6.0",
    "proxyquire": "^2.0.0",
    "sinon": "^4.5.0",
    "xml2js": "^0.4.19"
  }
}<|MERGE_RESOLUTION|>--- conflicted
+++ resolved
@@ -34,17 +34,9 @@
   "author": "Cumulus Authors",
   "license": "Apache-2.0",
   "dependencies": {
-<<<<<<< HEAD
-    "@cumulus/api": "^1.9.0",
-    "@cumulus/cmrjs": "^1.9.0",
-    "@cumulus/common": "^1.9.0",
-    "@cumulus/pvl": "^1.9.0",
-    "@cumulus/test-data": "^1.9.0",
-=======
     "@cumulus/common": "^1.9.1",
     "@cumulus/pvl": "^1.9.1",
     "@cumulus/test-data": "^1.9.1",
->>>>>>> 57d27919
     "aws-sdk": "^2.238.1",
     "cksum": "^1.3.0",
     "depd": "^1.1.2",
@@ -71,12 +63,8 @@
     "xml2js": "^0.4.17"
   },
   "devDependencies": {
-<<<<<<< HEAD
-    "@cumulus/test-data": "^1.9.0",
-=======
     "@cumulus/cmrjs": "^1.9.1",
     "@cumulus/test-data": "^1.9.1",
->>>>>>> 57d27919
     "ava": "^0.25.0",
     "nyc": "^11.6.0",
     "proxyquire": "^2.0.0",
