--- conflicted
+++ resolved
@@ -519,17 +519,14 @@
   getExecutionStatus,
   addCollectionApi,
   addProviderApi,
-<<<<<<< HEAD
   getProviders,
   getCollections,
   getWorkflows,
   retrieveProvider,
-  retrieveCollection
-=======
+  retrieveCollection,
   getGranule,
   getLogs,
   postBulkDelete,
   reingestGranule,
   removeFromCMR
->>>>>>> 9a14a222
 };