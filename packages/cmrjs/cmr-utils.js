'use strict';

const path = require('path');
const _get = require('lodash.get');
const _set = require('lodash.set');
const { promisify } = require('util');
const urljoin = require('url-join');
const xml2js = require('xml2js');
const js2xmlParser = require('js2xmlparser');

const {
  aws,
  BucketsConfig,
  errors,
  log
} = require('@cumulus/common');
const { DefaultProvider } = require('@cumulus/common/key-pair-provider');
const { omit } = require('@cumulus/common/util');

const { CMR } = require('./cmr');
const {
  getUrl,
  xmlParseOptions,
  ummVersion,
  ummVersionToMetadataFormat
} = require('./utils');

function getS3KeyOfFile(file) {
  if (file.filename) return aws.parseS3Uri(file.filename).Key;
  if (file.filepath) return file.filepath;
  if (file.key) return file.key;
  throw new Error(`Unable to determine s3 key of file: ${JSON.stringify(file)}`);
}

function getS3UrlOfFile(file) {
  if (file.filename) return file.filename;
  if (file.bucket && file.filepath) return aws.buildS3Uri(file.bucket, file.filepath);
  if (file.bucket && file.key) return aws.buildS3Uri(file.bucket, file.key);
  throw new Error(`Unable to determine location of file: ${JSON.stringify(file)}`);
}

const isECHO10File = (filename) => filename.endsWith('cmr.xml');
const isUMMGFile = (filename) => filename.endsWith('cmr.json');
const isCMRFilename = (filename) => isECHO10File(filename) || isUMMGFile(filename);

/**
 * Returns True if this object can be determined to be a cmrMetadata object.
 *
 * @param {Object} fileobject
 * @returns {boolean} true if object references cmr metadata.
 */
function isCMRFile(fileobject) {
  const cmrfilename = fileobject.name || fileobject.filename || '';
  return isCMRFilename(cmrfilename);
}


/**
 * Instantiates a CMR instance for ingest of metadata
 *
 * @param {Object} creds - credentials needed to post to the CMR
 * @param {string} systemBucket - bucket containing crypto keys.
 * @param {string} stack - deployment stack name
 * @returns {CMR} CMR instance.
 */
async function getCMRInstance(creds, systemBucket, stack) {
  let password;
  try {
    password = await DefaultProvider.decrypt(creds.password, undefined, systemBucket, stack);
  }
  catch (error) {
    const reason = error.message || error.code || error.name;
    log.error('Decrypting password failed, using unencrypted password:', reason);
    password = creds.password;
  }
  const cmrInstance = new CMR(
    creds.provider,
    creds.clientId,
    creds.username,
    password
  );
  return cmrInstance;
}

/**
 * function for posting cmr xml files from S3 to CMR
 *
 * @param {Object} cmrFile - an object representing the cmr file
 * @param {string} cmrFile.granuleId - the granuleId of the cmr xml File
 * @param {string} cmrFile.filename - the s3 uri to the cmr xml file
 * @param {string} cmrFile.metadata - granule xml document
 * @param {Object} creds - credentials needed to post to the CMR
 * @param {string} creds.provider - the name of the Provider used on the CMR side
 * @param {string} creds.clientId - the clientId used to generate CMR token
 * @param {string} creds.username - the CMR username
 * @param {string} creds.password - the encrypted CMR password
 * @param {string} systemBucket - the bucket name where public/private keys are stored
 * @param {string} stack - the deployment stack name
 * @returns {Object} CMR's success response which includes the concept-id
 */
async function publishECHO10XML2CMR(cmrFile, creds, systemBucket, stack) {
  const cmr = await getCMRInstance(creds, systemBucket, stack);

  const builder = new xml2js.Builder();
  const xml = builder.buildObject(cmrFile.metadataObject);
  const res = await cmr.ingestGranule(xml);
  const conceptId = res.result['concept-id'];

  log.info(`Published ${cmrFile.granuleId} to the CMR. conceptId: ${conceptId}`);

  return {
    granuleId: cmrFile.granuleId,
    filename: getS3UrlOfFile(cmrFile),
    conceptId,
    metadataFormat: 'echo10',
    link: `${getUrl('search')}granules.json?concept_id=${conceptId}`
  };
}


/**
 * function for posting cmr JSON files from S3 to CMR
 *
 * @param {Object} cmrPublishObject -
 * @param {string} cmrPublishObject.filename - the cmr filename
 * @param {Object} cmrPublishObject.metadataObject - the UMMG JSON cmr metadata
 * @param {Object} cmrPublishObject.granuleId - the metadata's granuleId
 * @param {Object} creds - credentials needed to post to CMR service
 * @param {string} systemBucket - bucket containing crypto keypair.
 * @param {string} stack - stack deployment name
 */
async function publishUMMGJSON2CMR(cmrPublishObject, creds, systemBucket, stack) {
  const cmr = await getCMRInstance(creds, systemBucket, stack);

  const granuleId = cmrPublishObject.metadataObject.GranuleUR;

  const res = await cmr.ingestUMMGranule(cmrPublishObject.metadataObject);
  const conceptId = res['concept-id'];

  log.info(`Published UMMG ${granuleId} to the CMR. conceptId: ${conceptId}`);

  return {
    granuleId,
    conceptId,
    metadataFormat: ummVersionToMetadataFormat(ummVersion(cmrPublishObject.metadataObject)),
    link: `${getUrl('search')}granules.json?concept_id=${conceptId}`
  };
}

/**
 * Determines what type of metadata object and posts either ECHO10XML or UMMG
 * JSON data to CMR.
 *
 * @param {Object} cmrPublishObject -
 * @param {string} cmrPublishObject.filename - the cmr filename
 * @param {Object} cmrPublishObject.metadataObject - the UMMG JSON cmr metadata
 * @param {Object} cmrPublishObject.granuleId - the metadata's granuleId
 * @param {Object} creds - credentials needed to post to CMR service
 * @param {string} systemBucket - bucket containing crypto keypair.
 * @param {string} stack - stack deployment name
 */
async function publish2CMR(cmrPublishObject, creds, systemBucket, stack) {
  // choose xml or json and do the things.
  if (isECHO10File(cmrPublishObject.filename)) {
    return publishECHO10XML2CMR(cmrPublishObject, creds, systemBucket, stack);
  }
  if (isUMMGFile(cmrPublishObject.filename)) {
    return publishUMMGJSON2CMR(cmrPublishObject, creds, systemBucket, stack);
  }
  throw new Error(`invalid cmrPublishObject passed to publis2CMR ${JSON.stringify(cmrPublishObject)}`);
}


// 2018-12-12 This doesn't belong in cmrjs, but should be resolved by
// https://bugs.earthdata.nasa.gov/browse/CUMULUS-1086
/**
 * Extract the granule ID from the a given s3 uri
 *
 * @param {string} uri - the s3 uri of the file
 * @param {string} regex - the regex for extracting the ID
 * @returns {string} the granule
 */
function getGranuleId(uri, regex) {
  const match = path.basename(uri).match(regex);
  if (match) return match[1];
  throw new Error(`Could not determine granule id of ${uri} using ${regex}`);
}

/**
 * Gets metadata for a cmr xml file from s3
 *
 * @param {string} xmlFilePath - S3 URI to the xml metadata document
 * @returns {string} returns stringified xml document downloaded from S3
 */
async function getXMLMetadataAsString(xmlFilePath) {
  if (!xmlFilePath) {
    throw new errors.XmlMetaFileNotFound('XML Metadata file not provided');
  }
  const { Bucket, Key } = aws.parseS3Uri(xmlFilePath);
  const obj = await aws.getS3Object(Bucket, Key);
  return obj.Body.toString();
}

/**
 * Parse an xml string
 *
 * @param {string} xml - xml to parse
 * @returns {Promise<Object>} promise resolves to object version of the xml
 */
async function parseXmlString(xml) {
  return (promisify(xml2js.parseString))(xml, xmlParseOptions);
}

/**
 * return UMMG metadata object from CMR UMM-G json file
 * @param {string} cmrFilename - s3 path to json file
 * @returns {Promise<Object>} CMR UMMG metadata object
 */
async function metadataObjectFromCMRJSONFile(cmrFilename) {
  const { Bucket, Key } = aws.parseS3Uri(cmrFilename);
  const obj = await aws.getS3Object(Bucket, Key);
  return JSON.parse(obj.Body.toString());
}

/**
 * return metadata object from cmr echo10 XML file.
 * @param {string} cmrFilename
 * @returns {Promise<Object>} cmr xml metadata as object.
 */
async function metadataObjectFromCMRXMLFile(cmrFilename) {
  const metadata = await getXMLMetadataAsString(cmrFilename);
  return parseXmlString(metadata);
}


/**
 * Return cmr metadata object from a CMR Echo10XML file or CMR UMMG File.
 * @param {string} cmrFilename - s3 path to cmr file
 * @returns {Promise<Object>} - metadata object from the file.
 */
async function metadataObjectFromCMRFile(cmrFilename) {
  if (isECHO10File(cmrFilename)) {
    return metadataObjectFromCMRXMLFile(cmrFilename);
  }
  if (isUMMGFile(cmrFilename)) {
    return metadataObjectFromCMRJSONFile(cmrFilename);
  }
  throw new Error(`cannot return metdata from invalid cmrFilename: ${cmrFilename}`);
}

/**
 * Returns a list of CMR ECHO10 xml or UMMG JSON file objects.
 *
 * @param {Array} input - an Array of S3 uris
 * @param {string} granuleIdExtraction - a regex for extracting granule IDs
 * @returns {Array} array of objects
 * that includes CMR xml/json URIs and granuleIds
 */
function getCmrFiles(input, granuleIdExtraction) {
  const files = [];

  input.forEach((filename) => {
    if (isCMRFilename(filename)) {
      const cmrFileObject = {
        filename,
        granuleId: getGranuleId(filename, granuleIdExtraction)
      };
      files.push(cmrFileObject);
    }
  });

  return files;
}

/**
 * Retrieve the stack's bucket configuration from s3 and return the bucket configuration object.
 *
 * @param {string} bucket - system bucket name.
 * @param {string} stackName - stack name.
 * @returns {Object} - stack's bucket configuration.
 */
async function bucketConfig(bucket, stackName) {
  const bucketsString = await aws.s3().getObject({
    Bucket: bucket,
    Key: `${stackName}/workflows/buckets.json`
  }).promise();
  return JSON.parse(bucketsString.Body);
}

/** Return the stack's buckets object read from from S3 */
async function bucketsConfigDefaults() {
  return bucketConfig(process.env.system_bucket, process.env.stackName);
}

/**
 * Build and return an S3 Credentials Object for adding to CMR onlineAccessUrls
 *
 * @param {string} s3CredsUrl - full url pointing to the s3 credential distribution api
 * @returns {Object} Object with attributes required for adding an onlineAccessUrl
 */
function getS3CredentialsObject(s3CredsUrl) {
  return {
    URL: s3CredsUrl,
    URLDescription: 'api endpoint to retrieve temporary credentials valid for same-region direct s3 access',
    Description: 'api endpoint to retrieve temporary credentials valid for same-region direct s3 access',
    Type: 'VIEW RELATED INFORMATION'
  };
}

/**
 * Returns UMM/ECHO10 resource type mapping for CNM fileType
 *
 * @param {string} type - CNM resource type to convert to UMM/ECHO10 type
 * @returns {string} type - UMM/ECHO10 resource type
 */
function mapCNMTypeToCMRType(type) {
  const mapping = {
    data: 'GET DATA',
    browse: 'GET RELATED VISUALIZATION',
    metadata: 'EXTENDED METADATA',
    qa: 'EXTENDED METADATA'
  };
  if (!mapping[type]) {
    log.warn(`CNM Type ${type} invalid for mapping to UMM/ECHO10 type value, using GET DATA instead`);
    return 'GET DATA';
  }
  return mapping[type];
}


/**
 * Construct online access url for a given file.
 *
 * @param {Object} params - input parameters
 * @param {Object} params.file - file object
 * @param {string} params.distEndpoint - distribution endpoint from config
 * @param {BucketsConfig} params.buckets -  stack BucketConfig instance
 * @returns {Object} online access url object
 */
function constructOnlineAccessUrl({
  file,
  distEndpoint,
  buckets
}) {
  const bucketType = buckets.type(file.bucket);
  if (bucketType === 'protected') {
    const extension = urljoin(file.bucket, getS3KeyOfFile(file));
<<<<<<< HEAD
    urlObj.URL = urljoin(distEndpoint, extension);
    urlObj.URLDescription = 'File to download'; // used by ECHO10
    urlObj.Description = 'File to download'; // used by UMMG
    urlObj.Type = mapCNMTypeToCMRType(file.fileType); // used by UMMG
  }
  else if (bucketType === 'public') {
    urlObj.URL = `https://${file.bucket}.s3.amazonaws.com/${getS3KeyOfFile(file)}`;
    urlObj.URLDescription = 'File to download';
    urlObj.Description = 'File to download';
    urlObj.Type = mapCNMTypeToCMRType(file.fileType);
=======
    return {
      URL: urljoin(distEndpoint, extension),
      URLDescription: 'File to download', // used by ECHO10
      Description: 'File to download', // used by UMMG
      Type: 'GET DATA' // used by UMMG
    };
  }
  if (bucketType === 'public') {
    return {
      URL: `https://${file.bucket}.s3.amazonaws.com/${getS3KeyOfFile(file)}`,
      URLDescription: 'File to download',
      Description: 'File to download',
      Type: 'GET DATA'
    };
>>>>>>> 5e9173e9
  }
  return null;
}

/**
 * Construct a list of online access urls.
 *
 * @param {Object} params - input parameters
 * @param {Array<Object>} params.files - array of file objects
 * @param {string} params.distEndpoint - distribution endpoint from config
 * @param {BucketsConfig} params.buckets -  stack BucketConfig instance
 * @returns {Array<{URL: string, URLDescription: string}>}
 *   returns the list of online access url objects
 */
function constructOnlineAccessUrls({
  files,
  distEndpoint,
  buckets
}) {
  const urlList = files.map((file) => constructOnlineAccessUrl({ file, distEndpoint, buckets }));

  return urlList.filter((urlObj) => !(urlObj == null));
}

/**
 * Construct a list of ECHO10XML resource urls
 *
 * @param {string} backendUrl - distribution endpoint
 * @param {string} s3CredsEndpoint - Optional endpoint for acquiring temporary s3 creds
 * @returns {Array<{URL: string, Description: string, Type: string}>}
 *   returns the list of online access url objects
 */
function constructOnlineResourceUrls(backendUrl, s3CredsEndpoint = 's3credentials') {
  const credsUrl = urljoin(backendUrl, s3CredsEndpoint);
  const s3CredentialsObject = getS3CredentialsObject(credsUrl);
  const resourceUrls = [s3CredentialsObject];

  return resourceUrls.map((urlObj) => omit(urlObj, 'URLDescription'));
}

/**
 * Construct a list of UMMG related urls
 *
 * @param {Object} params - input parameters
 * @param {Array<Object>} params.files - array of file objects
 * @param {string} params.backendUrl - api backend url
 * @param {string} params.distEndpoint - distribution endpoint from config
 * @param {BucketsConfig} params.buckets -  Class instance
 * @param {string} params.s3CredsEndpoint - Optional endpoint for acquiring temporary s3 creds
 * @returns {Array<{URL: string, string, Description: string, Type: string}>}
 *   returns the list of online access url objects
 */
function constructRelatedUrls({
  files,
  backendUrl,
  distEndpoint,
  buckets,
  s3CredsEndpoint = 's3credentials'
}) {
<<<<<<< HEAD
  const urls = [];
  files.forEach((file) => {
    const urlObj = constructOnlineAccessUrl({ file, distEndpoint, buckets });
    if (urlObj) urls.push(urlObj);
=======
  const credsUrl = urljoin(backendUrl, s3CredsEndpoint);
  const s3CredentialsObject = getS3CredentialsObject(credsUrl);

  const getDataUrls = constructOnlineAccessUrls({
    files,
    distEndpoint,
    buckets,
    s3CredsEndpoint
>>>>>>> 5e9173e9
  });
  const viewRelatedInformationUrls = [s3CredentialsObject];
  const relatedUrls = getDataUrls.concat(viewRelatedInformationUrls);

  return relatedUrls.map((urlObj) => omit(urlObj, 'URLDescription'));
}

/**
 * Create a list of URL objects that should not appear under onlineAccess in the CMR metadata.
 * @param {Array<Object>} files - array of updated file objects
 * @param {BucketsConfig} buckets - stack BucketConfig instance.
 * @returns {Array<Object>} array of files to be omitted in cmr's OnlineAccessURLs
 */
function onlineAccessURLsToRemove(files, buckets) {
  const urls = [];
  const typesToKeep = ['public', 'protected'];

  files.forEach((file) => {
    const bucketType = buckets.type(file.bucket);
    if (!typesToKeep.includes(bucketType)) {
      urls.push({ URL: getS3KeyOfFile(file) });
    }
  });
  return urls;
}

/**
 * Returns a list of posible metadata file objects based on file.name extension.
 *
 * @param {Array<Object>} files - list of file objects that might be metadata files.
 * @param {string} files.name - file name
 * @param {string} files.bucket - current bucket of file
 * @param {string} files.filepath - current s3 key of file
 * @returns {Array<Object>} any metadata type file object.
 */
function getCmrFileObjs(files) {
  return files.filter((file) => isCMRFile(file));
}

/**
 * Merge lists of URL objects.
 *
 * @param {Array<Object>} original - Array of URL Objects representing the cmr file previous state
 * @param {Array<Object>} updated - Array of updated URL Objects representing moved/updated files
 * @param {Array<Object>} removed - Array of URL Objects to remove from OnlineAccess.
 * @returns {Array<Object>} list of updated an original URL objects representing the updated state.
 */
function mergeURLs(original, updated = [], removed = []) {
  const newURLBasenames = updated.map((url) => path.basename(url.URL));
  const removedBasenames = removed.map((url) => path.basename(url.URL));

  const unchangedOriginals = original.filter(
    (url) => !newURLBasenames.includes(path.basename(url.URL))
      && !removedBasenames.includes(path.basename(url.URL))
  );

  const updatedWithMergedOriginals = updated.map((url) => {
    const matchedOriginal = original.filter(
      (ourl) => path.basename(ourl.URL) === path.basename(url.URL)
    );
    if (matchedOriginal.length === 1) {
      // merge original urlObject into the updated urlObject,
      // preferring all metadata from original except the new url.URL
      return { ...url, ...matchedOriginal[0], ...{ URL: url.URL } };
    }
    return url;
  });

  return [...unchangedOriginals, ...updatedWithMergedOriginals];
}

/**
 * After files are moved, create new online access URLs and then update the S3
 * UMMG cmr.json file with this information.
 *
 * @param {Object} params - parameter object
 * @param {Object} params.cmrFile - cmr.json file whose contents will be updated.
 * @param {Array<Object>} params.files - array of moved file objects.
 * @param {string} params.backendUrl - backend api url
 * @param {string} params.distEndpoint - distribution endpoint form config.
 * @param {BucketsConfig} params.buckets - stack BucketConfig instance.
 * @returns {Promise} returns promised updated UMMG metadata object.
 */
async function updateUMMGMetadata({
  cmrFile,
  files,
  backendUrl,
  distEndpoint,
  buckets
}) {
  const newURLs = constructRelatedUrls({
    files,
    backendUrl,
    distEndpoint,
    buckets
  });
  const removedURLs = onlineAccessURLsToRemove(files, buckets);
  const filename = getS3UrlOfFile(cmrFile);
  const metadataObject = await metadataObjectFromCMRJSONFile(filename);

  const originalURLs = _get(metadataObject, 'RelatedUrls', []);
  const mergedURLs = mergeURLs(originalURLs, newURLs, removedURLs);
  _set(metadataObject, 'RelatedUrls', mergedURLs);

  const tags = await aws.s3GetObjectTagging(cmrFile.bucket, getS3KeyOfFile(cmrFile));
  const tagsQueryString = aws.s3TagSetToQueryString(tags.TagSet);
  await aws.promiseS3Upload({
    Bucket: cmrFile.bucket,
    Key: getS3KeyOfFile(cmrFile),
    Body: JSON.stringify(metadataObject),
    Tagging: tagsQueryString
  });
  return metadataObject;
}

/** helper to build an CMR credential object
 * @returns {Object} object to create CMR instance.
*/
function getCreds() {
  return {
    provider: process.env.cmr_provider,
    clientId: process.env.cmr_client_id,
    username: process.env.cmr_username,
    password: process.env.cmr_password
  };
}

function generateEcho10XMLString(granule) {
  const mapping = new Map([]);
  Object.keys(granule).forEach((key) => {
    if (key === 'OnlineAccessURLs') {
      mapping.set(key, granule[key]);
      mapping.set('OnlineResources', granule.OnlineResources);
    }
    else if (key !== 'OnlineResources') {
      mapping.set(key, granule[key]);
    }
  });
  return js2xmlParser.parse('Granule', mapping);
}
/**
 * Updates CMR xml file with 'xml' string
 *
 * @param  {string} xml - XML to write to cmrFile
 * @param  {Object} cmrFile - cmr file object to write xml to
 * @returns {Promise} returns promised aws.promiseS3Upload response
 */
async function uploadEcho10CMRFile(xml, cmrFile) {
  const tags = await aws.s3GetObjectTagging(cmrFile.bucket, getS3KeyOfFile(cmrFile));
  const tagsQueryString = aws.s3TagSetToQueryString(tags.TagSet);
  return aws.promiseS3Upload({
    Bucket: cmrFile.bucket, Key: getS3KeyOfFile(cmrFile), Body: xml, Tagging: tagsQueryString
  });
}
/**
 * Method takes an array of URL objects to update, an 'origin' array of original URLs
 * and a list of URLs to remove and returns an array of merged URL objectgs
 *
 * @param  {Array<Object>} URLlist - array of URL objects
 * @param  {Array<Object>} originalURLlist - array of URL objects
 * @param  {Array<Object>} removedURLs - array of URL objects
 * @param  {Array<Object>} URLTypes - array of UMM/Echo FileTypes to include
 * @param  {Array<Object>} URLlistFieldFilter - array of URL Object keys to omit
 * @returns {Array<Object>} array of merged URL objects, filtered
 */
function buildMergedEchoURLObject(URLlist = [], originalURLlist = [], removedURLs = [],
  URLTypes, URLlistFieldFilter) {
  let filteredURLObjectList = URLlist.filter((urlObj) => URLTypes.includes(urlObj.Type));
  filteredURLObjectList = filteredURLObjectList.map((urlObj) => omit(urlObj, URLlistFieldFilter));
  return mergeURLs(originalURLlist, filteredURLObjectList, removedURLs);
}

/**
 * After files are moved, this function creates new online access URLs and then updates
 * the S3 ECHO10 CMR XML file with this information.
 *
 * @param {Object} params - parameter object
 * @param {Object} params.cmrFile - cmr xml file object to be updated
 * @param {Array<Object>} params.files - array of file objects
 * @param {string} params.backendUrl - backend api url
 * @param {string} params.distEndpoint - distribution endpoint from config
 * @param {BucketsConfig} params.buckets - stack BucketConfig instance
 * @returns {Promise} returns promised updated metadata object.
 */
<<<<<<< HEAD
async function updateEcho10XMLMetadata(cmrFile, files, distEndpoint, buckets) {
=======
async function updateEcho10XMLMetadata({
  cmrFile,
  files,
  backendUrl,
  distEndpoint,
  buckets
}) {
  let newOnlineAccessURLs = constructOnlineAccessUrls({ files, distEndpoint, buckets });
  newOnlineAccessURLs = newOnlineAccessURLs.map((urlObj) => omit(urlObj, ['Type', 'Description']));
  const newResourceURLs = constructOnlineResourceUrls(backendUrl);
  const removedOnlineAccessURLs = onlineAccessURLsToRemove(files, buckets);

  // add/replace the OnlineAccessUrls
>>>>>>> 5e9173e9
  const filename = getS3UrlOfFile(cmrFile);
  const metadataObject = await metadataObjectFromCMRXMLFile(filename);
  const metadataGranule = metadataObject.Granule;
  const updatedGranule = { ...metadataGranule };
<<<<<<< HEAD

  const originalOnlineAccessURLs = [].concat(_get(metadataGranule,
    'OnlineAccessURLs.OnlineAccessURL', []));
  const originalOnlineResourceURLs = [].concat(_get(metadataGranule,
    'OnlineResources.OnlineResource', []));
  const originalAssociatedBrowseURLs = [].concat(_get(metadataGranule,
    'AssociatedBrowseImageUrls.ProviderBrowseUrl', []));

  const removedURLs = onlineAccessURLsToRemove(files, buckets);
  const newURLs = constructOnlineAccessUrls({ files, distEndpoint, buckets });
=======
  let originalOnlineAccessURLs = _get(metadataGranule, 'OnlineAccessURLs.OnlineAccessURL', []);
  let originalResourceURLs = _get(metadataGranule, 'OnlineResources.OnlineResource', []);

  // If there is only one OnlineAccessURL in the file, it comes back as an object and not an array
  if (!Array.isArray(originalOnlineAccessURLs)) {
    originalOnlineAccessURLs = [originalOnlineAccessURLs];
  }
  if (!Array.isArray(originalResourceURLs)) {
    originalResourceURLs = [originalResourceURLs];
  }

  const mergedOnlineAccessURLs = mergeURLs(
    originalOnlineAccessURLs,
    newOnlineAccessURLs,
    removedOnlineAccessURLs
  );
  const mergedResourceURLs = mergeURLs(
    originalResourceURLs,
    newResourceURLs
  );

  _set(updatedGranule, 'OnlineResources.OnlineResource', mergedResourceURLs);
  _set(updatedGranule, 'OnlineAccessURLs.OnlineAccessURL', mergedOnlineAccessURLs);
  metadataObject.Granule = updatedGranule;
>>>>>>> 5e9173e9

  const mergedOnlineResources = buildMergedEchoURLObject(newURLs, originalOnlineResourceURLs,
    removedURLs, ['EXTENDED METADATA', 'VIEW RELATED INFORMATION'], ['URLDescription']);
  const mergedOnlineAccessURLs = buildMergedEchoURLObject(newURLs, originalOnlineAccessURLs,
    removedURLs, ['GET DATA'], ['Type', 'Description']);
  const mergedAssociatedBrowse = buildMergedEchoURLObject(newURLs, originalAssociatedBrowseURLs,
    removedURLs, ['GET RELATED VISUALIZATION'], ['URLDescription', 'Type']);

  // Update the Granule with the updated/merged lists
  _set(updatedGranule, 'OnlineAccessURLs.OnlineAccessURL', mergedOnlineAccessURLs);
  _set(updatedGranule, 'OnlineResources.OnlineResource', mergedOnlineResources);
  _set(updatedGranule, 'AssociatedBrowseImageUrls.ProviderBrowseUrl', mergedAssociatedBrowse);

  metadataObject.Granule = updatedGranule;
  const xml = generateEcho10XMLString(updatedGranule);
  await uploadEcho10CMRFile(xml, cmrFile);
  return metadataObject;
}

/**
 * Modifies cmr metadata file with file's URLs updated to their new locations.
 *
 * @param {Object} params - parameter object
 * @param {string} params.granuleId - granuleId
 * @param {Object} params.cmrFile - cmr xml file to be updated
 * @param {Array<Object>} params.files - array of file objects
 * @param {string} params.distEndpoint - distribution enpoint from config
 * @param {boolean} params.published - indicate if publish is needed
 * @param {BucketsConfig} params.inBuckets - BucketsConfig instance if available, will
 *                                    default one build with s3 stored config.
 * @returns {Promise} returns promise to publish metadata to CMR Service
 *                    or resolved promise if published === false.
 */
async function updateCMRMetadata({
  granuleId,
  cmrFile,
  files,
  backendUrl,
  distEndpoint,
  published,
  inBuckets = null
}) {
  const filename = getS3UrlOfFile(cmrFile);

  log.debug(`cmrjs.updateCMRMetadata granuleId ${granuleId}, cmrMetadata file ${filename}`);
  const buckets = inBuckets || new BucketsConfig(await bucketsConfigDefaults());
  const cmrCredentials = (published) ? getCreds() : {};
  let theMetadata;

  const params = {
    cmrFile,
    files,
    backendUrl,
    distEndpoint,
    buckets
  };

  if (isECHO10File(filename)) {
    theMetadata = await updateEcho10XMLMetadata(params);
  }
  else if (isUMMGFile(filename)) {
    theMetadata = await updateUMMGMetadata(params);
  }
  else {
    throw new errors.CMRMetaFileNotFound('Invalid CMR filetype passed to updateCMRMetadata');
  }

  if (published) {
    // post metadata Object to CMR
    const cmrPublishObject = {
      filename,
      metadataObject: theMetadata,
      granuleId: granuleId
    };
    return publish2CMR(
      cmrPublishObject,
      cmrCredentials,
      process.env.system_bucket,
      process.env.stackName
    );
  }
  return Promise.resolve();
}

/**
 * Update CMR Metadata record with the information contained in updatedFiles
 * @param {Object} params - parameter object
 * @param {string} params.granuleId - granuleId
 * @param {Object} params.updatedFiles - list of file objects that might have different
 *                  information from the cmr metadatafile and the CMR service.
 * @param {string} params.distEndpoint - distribution endpoint URL
 * @param {boolean} params.published - boolean true if the data should be published to
 *   the CMR service.
 */
async function reconcileCMRMetadata({
  granuleId,
  updatedFiles,
  backendUrl,
  distEndpoint,
  published
}) {
  const cmrMetadataFiles = getCmrFileObjs(updatedFiles);
  if (cmrMetadataFiles.length === 1) {
    return updateCMRMetadata({
      granuleId,
      cmrFile: cmrMetadataFiles[0],
      files: updatedFiles,
      backendUrl,
      distEndpoint,
      published
    });
  }
  if (cmrMetadataFiles.length > 1) {
    log.error('More than one cmr metadata file found.');
  }
  return Promise.resolve();
}


module.exports = {
  constructOnlineAccessUrl,
  getCmrFiles,
  getGranuleId,
  isCMRFile,
  metadataObjectFromCMRFile,
  publish2CMR,
  reconcileCMRMetadata,
  updateCMRMetadata
};<|MERGE_RESOLUTION|>--- conflicted
+++ resolved
@@ -345,23 +345,11 @@
   const bucketType = buckets.type(file.bucket);
   if (bucketType === 'protected') {
     const extension = urljoin(file.bucket, getS3KeyOfFile(file));
-<<<<<<< HEAD
-    urlObj.URL = urljoin(distEndpoint, extension);
-    urlObj.URLDescription = 'File to download'; // used by ECHO10
-    urlObj.Description = 'File to download'; // used by UMMG
-    urlObj.Type = mapCNMTypeToCMRType(file.fileType); // used by UMMG
-  }
-  else if (bucketType === 'public') {
-    urlObj.URL = `https://${file.bucket}.s3.amazonaws.com/${getS3KeyOfFile(file)}`;
-    urlObj.URLDescription = 'File to download';
-    urlObj.Description = 'File to download';
-    urlObj.Type = mapCNMTypeToCMRType(file.fileType);
-=======
     return {
       URL: urljoin(distEndpoint, extension),
       URLDescription: 'File to download', // used by ECHO10
       Description: 'File to download', // used by UMMG
-      Type: 'GET DATA' // used by UMMG
+      Type: mapCNMTypeToCMRType(file.fileType); // used by UMMG
     };
   }
   if (bucketType === 'public') {
@@ -369,9 +357,8 @@
       URL: `https://${file.bucket}.s3.amazonaws.com/${getS3KeyOfFile(file)}`,
       URLDescription: 'File to download',
       Description: 'File to download',
-      Type: 'GET DATA'
+      Type: mapCNMTypeToCMRType(file.fileType);
     };
->>>>>>> 5e9173e9
   }
   return null;
 }
@@ -394,22 +381,6 @@
   const urlList = files.map((file) => constructOnlineAccessUrl({ file, distEndpoint, buckets }));
 
   return urlList.filter((urlObj) => !(urlObj == null));
-}
-
-/**
- * Construct a list of ECHO10XML resource urls
- *
- * @param {string} backendUrl - distribution endpoint
- * @param {string} s3CredsEndpoint - Optional endpoint for acquiring temporary s3 creds
- * @returns {Array<{URL: string, Description: string, Type: string}>}
- *   returns the list of online access url objects
- */
-function constructOnlineResourceUrls(backendUrl, s3CredsEndpoint = 's3credentials') {
-  const credsUrl = urljoin(backendUrl, s3CredsEndpoint);
-  const s3CredentialsObject = getS3CredentialsObject(credsUrl);
-  const resourceUrls = [s3CredentialsObject];
-
-  return resourceUrls.map((urlObj) => omit(urlObj, 'URLDescription'));
 }
 
 /**
@@ -431,25 +402,15 @@
   buckets,
   s3CredsEndpoint = 's3credentials'
 }) {
-<<<<<<< HEAD
-  const urls = [];
-  files.forEach((file) => {
-    const urlObj = constructOnlineAccessUrl({ file, distEndpoint, buckets });
-    if (urlObj) urls.push(urlObj);
-=======
   const credsUrl = urljoin(backendUrl, s3CredsEndpoint);
   const s3CredentialsObject = getS3CredentialsObject(credsUrl);
-
-  const getDataUrls = constructOnlineAccessUrls({
+  const cmrUrlObjects = constructOnlineAccessUrls({
     files,
     distEndpoint,
     buckets,
-    s3CredsEndpoint
->>>>>>> 5e9173e9
   });
-  const viewRelatedInformationUrls = [s3CredentialsObject];
-  const relatedUrls = getDataUrls.concat(viewRelatedInformationUrls);
-
+
+  const relatedUrls = cmrUrlObjects.concat(s3CredentialsObject);
   return relatedUrls.map((urlObj) => omit(urlObj, 'URLDescription'));
 }
 
@@ -630,28 +591,19 @@
  * @param {BucketsConfig} params.buckets - stack BucketConfig instance
  * @returns {Promise} returns promised updated metadata object.
  */
-<<<<<<< HEAD
-async function updateEcho10XMLMetadata(cmrFile, files, distEndpoint, buckets) {
-=======
 async function updateEcho10XMLMetadata({
   cmrFile,
   files,
   backendUrl,
   distEndpoint,
-  buckets
+  buckets,
+  s3CredsEndpoint = 's3credentials'
 }) {
-  let newOnlineAccessURLs = constructOnlineAccessUrls({ files, distEndpoint, buckets });
-  newOnlineAccessURLs = newOnlineAccessURLs.map((urlObj) => omit(urlObj, ['Type', 'Description']));
-  const newResourceURLs = constructOnlineResourceUrls(backendUrl);
-  const removedOnlineAccessURLs = onlineAccessURLsToRemove(files, buckets);
-
   // add/replace the OnlineAccessUrls
->>>>>>> 5e9173e9
   const filename = getS3UrlOfFile(cmrFile);
   const metadataObject = await metadataObjectFromCMRXMLFile(filename);
   const metadataGranule = metadataObject.Granule;
   const updatedGranule = { ...metadataGranule };
-<<<<<<< HEAD
 
   const originalOnlineAccessURLs = [].concat(_get(metadataGranule,
     'OnlineAccessURLs.OnlineAccessURL', []));
@@ -661,33 +613,8 @@
     'AssociatedBrowseImageUrls.ProviderBrowseUrl', []));
 
   const removedURLs = onlineAccessURLsToRemove(files, buckets);
-  const newURLs = constructOnlineAccessUrls({ files, distEndpoint, buckets });
-=======
-  let originalOnlineAccessURLs = _get(metadataGranule, 'OnlineAccessURLs.OnlineAccessURL', []);
-  let originalResourceURLs = _get(metadataGranule, 'OnlineResources.OnlineResource', []);
-
-  // If there is only one OnlineAccessURL in the file, it comes back as an object and not an array
-  if (!Array.isArray(originalOnlineAccessURLs)) {
-    originalOnlineAccessURLs = [originalOnlineAccessURLs];
-  }
-  if (!Array.isArray(originalResourceURLs)) {
-    originalResourceURLs = [originalResourceURLs];
-  }
-
-  const mergedOnlineAccessURLs = mergeURLs(
-    originalOnlineAccessURLs,
-    newOnlineAccessURLs,
-    removedOnlineAccessURLs
-  );
-  const mergedResourceURLs = mergeURLs(
-    originalResourceURLs,
-    newResourceURLs
-  );
-
-  _set(updatedGranule, 'OnlineResources.OnlineResource', mergedResourceURLs);
-  _set(updatedGranule, 'OnlineAccessURLs.OnlineAccessURL', mergedOnlineAccessURLs);
-  metadataObject.Granule = updatedGranule;
->>>>>>> 5e9173e9
+  const newURLs = constructOnlineAccessUrls({ files, distEndpoint, buckets }).
+    concat(getS3CredentialsObject(urljoin(backendUrl, s3CredsEndpoint)));
 
   const mergedOnlineResources = buildMergedEchoURLObject(newURLs, originalOnlineResourceURLs,
     removedURLs, ['EXTENDED METADATA', 'VIEW RELATED INFORMATION'], ['URLDescription']);
