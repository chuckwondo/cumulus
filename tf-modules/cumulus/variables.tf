--- conflicted
+++ resolved
@@ -230,12 +230,12 @@
   default = []
 }
 
-<<<<<<< HEAD
 variable "enable_task_versioning" {
   description = "Enable versioning and aliases for Cumulus core workflow tasks"
   type = bool
   default = false
-=======
+}
+
 variable "ems_datasource" {
   type        = string
   description = "the data source of EMS reports"
@@ -288,7 +288,6 @@
   type        = string
   description = "the username used for sending reports to EMS"
   default     = "cumulus"
->>>>>>> c8ffa00e
 }
 
 variable "key_name" {
