--- conflicted
+++ resolved
@@ -18,7 +18,6 @@
         accountId: !Ref AWS::AccountId
         ApiLambdaFunctionName: !Ref GibsApiFunction
 
-<<<<<<< HEAD
   # TODO file issue for this
   # operational things to consider
   # - dedicated master node
@@ -99,8 +98,6 @@
               - !Sub "arn:aws:es:${AWS::Region}:${AWS::AccountId}:domain/gibsesdomain/*"
 
 
-=======
->>>>>>> b8900ce7
   LambdaApiGatewayExecutionPermission:
     Type: AWS::Lambda::Permission
     Properties:
