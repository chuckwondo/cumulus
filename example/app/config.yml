--- conflicted
+++ resolved
@@ -235,11 +235,6 @@
     public:
       name: '{{stackName}}-public'
       type: public
-<<<<<<< HEAD
-=======
-  # users:
-  #   - username: '{{EARTHDATA_LOGIN_USERNAME}}'
->>>>>>> b15ecd2f
 
 jl:
   stackName: jl-test-integration
